import os
import joblib
from sklearn.compose import ColumnTransformer
from sklearn.model_selection import train_test_split
from sklearn.multioutput import MultiOutputClassifier
from sklearn.pipeline import Pipeline
from sklearn.preprocessing import LabelEncoder, OneHotEncoder

from utils import NUMERIC_COLS, load_data


<<<<<<< HEAD
def _get_estimators(use_cuda: bool):
    """Return RandomForest estimators for regression and classification.

    If ``use_cuda`` is True and RAPIDS cuML is available, GPU-accelerated
    estimators are used. Otherwise, fall back to scikit-learn.
    """
    if use_cuda:
        try:
            from cuml.ensemble import (
                RandomForestClassifier as cuRFClassifier,
                RandomForestRegressor as cuRFRegressor,
            )
            return cuRFRegressor, cuRFClassifier
        except Exception:
            print("cuML is not available. Falling back to CPU scikit-learn models.")
    from sklearn.ensemble import RandomForestClassifier, RandomForestRegressor
    return RandomForestRegressor, RandomForestClassifier


def train_models(csv_path: str, model_dir: str = 'models', use_cuda: bool = False) -> None:
=======
def train_models(csv_path: str, model_dir: str = 'models', epochs: int = 1) -> None:
    """Train random forest models.

    Parameters
    ----------
    csv_path: str
        Path to the training data CSV file.
    model_dir: str, optional
        Directory where the trained models will be saved.
    epochs: int, optional
        Number of epochs to train for. Models are re-fit each epoch.
    """

>>>>>>> bb6d8f10
    df = load_data(csv_path)
    X = df[['fighter_1', 'fighter_2', 'referee']]
    y_num = df[NUMERIC_COLS]
    y_cat = df[['result', 'method', 'round']]

    label_encoders = {}
    for col in y_cat.columns:
        le = LabelEncoder()
        y_cat[col] = le.fit_transform(y_cat[col])
        label_encoders[col] = le

    preproc = ColumnTransformer([
        ('names', OneHotEncoder(handle_unknown='ignore'), ['fighter_1', 'fighter_2', 'referee'])
    ])

    RFRegressor, RFClassifier = _get_estimators(use_cuda)

    regressor = Pipeline([
        ('prep', preproc),
        ('rf', RFRegressor(n_estimators=200, random_state=42))
    ])

    classifier = Pipeline([
        ('prep', preproc),
        ('rf', MultiOutputClassifier(RFClassifier(n_estimators=200, random_state=42)))
    ])

    X_train, X_test, y_num_train, y_num_test, y_cat_train, y_cat_test = train_test_split(
        X, y_num, y_cat, test_size=0.2, random_state=42
    )

    for epoch in range(1, epochs + 1):
        print(f"Epoch {epoch}/{epochs}")
        regressor.fit(X_train, y_num_train)
        classifier.fit(X_train, y_cat_train)

    os.makedirs(model_dir, exist_ok=True)
    joblib.dump(regressor, os.path.join(model_dir, 'regressor.joblib'))
    joblib.dump(classifier, os.path.join(model_dir, 'classifier.joblib'))
    joblib.dump(label_encoders, os.path.join(model_dir, 'label_encoders.joblib'))
    print(f'Models saved to {model_dir}')


if __name__ == '__main__':
    import argparse

<<<<<<< HEAD
    parser = argparse.ArgumentParser(description='Train fight outcome models')
    parser.add_argument('--csv-path', default='ufc_fight_stats.csv')
    parser.add_argument('--model-dir', default='models')
    parser.add_argument('--use-cuda', action='store_true', help='Use GPU-accelerated training if available')
    args = parser.parse_args()

    train_models(args.csv_path, args.model_dir, use_cuda=args.use_cuda)
=======
    parser = argparse.ArgumentParser(description="Train UFC prediction models")
    parser.add_argument('--csv-path', default='ufc_fight_stats.csv', help='Path to training CSV data')
    parser.add_argument('--model-dir', default='models', help='Directory to save trained models')
    parser.add_argument('--epochs', type=int, default=1, help='Number of training epochs')
    args = parser.parse_args()

    train_models(args.csv_path, model_dir=args.model_dir, epochs=args.epochs)
>>>>>>> bb6d8f10
<|MERGE_RESOLUTION|>--- conflicted
+++ resolved
@@ -9,7 +9,6 @@
 from utils import NUMERIC_COLS, load_data
 
 
-<<<<<<< HEAD
 def _get_estimators(use_cuda: bool):
     """Return RandomForest estimators for regression and classification.
 
@@ -29,9 +28,7 @@
     return RandomForestRegressor, RandomForestClassifier
 
 
-def train_models(csv_path: str, model_dir: str = 'models', use_cuda: bool = False) -> None:
-=======
-def train_models(csv_path: str, model_dir: str = 'models', epochs: int = 1) -> None:
+def train_models(csv_path: str, model_dir: str = 'models', epochs: int = 1, use_cuda: bool = False) -> None:
     """Train random forest models.
 
     Parameters
@@ -44,7 +41,6 @@
         Number of epochs to train for. Models are re-fit each epoch.
     """
 
->>>>>>> bb6d8f10
     df = load_data(csv_path)
     X = df[['fighter_1', 'fighter_2', 'referee']]
     y_num = df[NUMERIC_COLS]
@@ -91,20 +87,11 @@
 if __name__ == '__main__':
     import argparse
 
-<<<<<<< HEAD
     parser = argparse.ArgumentParser(description='Train fight outcome models')
     parser.add_argument('--csv-path', default='ufc_fight_stats.csv')
     parser.add_argument('--model-dir', default='models')
+    parser.add_argument('--epochs', type=int, default=1, help='Number of training epochs')
     parser.add_argument('--use-cuda', action='store_true', help='Use GPU-accelerated training if available')
     args = parser.parse_args()
 
-    train_models(args.csv_path, args.model_dir, use_cuda=args.use_cuda)
-=======
-    parser = argparse.ArgumentParser(description="Train UFC prediction models")
-    parser.add_argument('--csv-path', default='ufc_fight_stats.csv', help='Path to training CSV data')
-    parser.add_argument('--model-dir', default='models', help='Directory to save trained models')
-    parser.add_argument('--epochs', type=int, default=1, help='Number of training epochs')
-    args = parser.parse_args()
-
-    train_models(args.csv_path, model_dir=args.model_dir, epochs=args.epochs)
->>>>>>> bb6d8f10
+    train_models(args.csv_path, args.model_dir, epochs=args.epochs, use_cuda=args.use_cuda)